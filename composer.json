{
    "name": "wikisource/api",
    "description": "A PHP API to Wikisources (all languages).",
    "type": "library",
    "license": "GPL-2.0-or-later",
    "support": {
        "issues": "https://phabricator.wikimedia.org/tag/wikisource-api/",
        "source": "https://github.com/wikisource/api.git"
    },
    "autoload": {
        "psr-4": {
            "Wikisource\\Api\\": "src/"
        }
    },
    "autoload-dev": {
        "psr-4": {
            "Wikisource\\Api\\Tests\\": "tests/"
        }
    },
    "require": {
        "ext-json": "*",
        "ext-simplexml": "*",
        "psr/cache": "^1|^2|^3",
        "psr/log": "^1|^2|^3",
        "dflydev/dot-access-data": "^3.0",
        "addwiki/mediawiki-api": "^3",
        "symfony/dom-crawler": "^4.2|^5.0|^6|^7"
    },
    "require-dev": {
        "mediawiki/minus-x": "^1.1",
        "php-parallel-lint/php-parallel-lint": "^1.2",
<<<<<<< HEAD
        "mediawiki/mediawiki-codesniffer": "^v39.0",
        "tedivm/stash": "^0.17",
        "monolog/monolog": "^1.21|^2.0",
        "symfony/var-dumper": "^5.1",
        "phpunit/phpunit": "^11.1"
=======
        "mediawiki/mediawiki-codesniffer": "^44.0",
        "tedivm/stash": "^1",
        "monolog/monolog": "^1|^2|^3",
        "symfony/var-dumper": "^5|^6|^7"
>>>>>>> b2a90b3a
    },
    "scripts": {
        "test": [
            "composer validate",
            "parallel-lint . --exclude vendor",
            "minus-x check .",
            "phpcs -s",
            "phpunit"
        ]
    },
    "config": {
        "allow-plugins": {
            "dealerdirect/phpcodesniffer-composer-installer": true
        }
    }
}<|MERGE_RESOLUTION|>--- conflicted
+++ resolved
@@ -27,20 +27,13 @@
         "symfony/dom-crawler": "^4.2|^5.0|^6|^7"
     },
     "require-dev": {
+        "phpunit/phpunit": "^11.1",
         "mediawiki/minus-x": "^1.1",
         "php-parallel-lint/php-parallel-lint": "^1.2",
-<<<<<<< HEAD
-        "mediawiki/mediawiki-codesniffer": "^v39.0",
-        "tedivm/stash": "^0.17",
-        "monolog/monolog": "^1.21|^2.0",
-        "symfony/var-dumper": "^5.1",
-        "phpunit/phpunit": "^11.1"
-=======
         "mediawiki/mediawiki-codesniffer": "^44.0",
         "tedivm/stash": "^1",
         "monolog/monolog": "^1|^2|^3",
         "symfony/var-dumper": "^5|^6|^7"
->>>>>>> b2a90b3a
     },
     "scripts": {
         "test": [
